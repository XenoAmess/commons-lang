<?xml version="1.0"?>
<!--
Licensed to the Apache Software Foundation (ASF) under one or more
contributor license agreements.  See the NOTICE file distributed with
this work for additional information regarding copyright ownership.
The ASF licenses this file to You under the Apache License, Version 2.0
(the "License"); you may not use this file except in compliance with
the License.  You may obtain a copy of the License at

     http://www.apache.org/licenses/LICENSE-2.0

Unless required by applicable law or agreed to in writing, software
distributed under the License is distributed on an "AS IS" BASIS,
WITHOUT WARRANTIES OR CONDITIONS OF ANY KIND, either express or implied.
See the License for the specific language governing permissions and
limitations under the License.
-->
<document>
 <properties>
  <title>Home</title>
  <author email="dev@commons.apache.org">Commons Documentation Team</author>
 </properties>
<body>
<!-- ================================================== -->
<section name="Commons Lang">

<p>
The standard Java libraries fail to provide enough methods for
manipulation of its core classes. Apache Commons Lang provides
these extra methods.
</p>

<p>
Lang provides a host of helper utilities for the java.lang API, notably
String manipulation methods, basic numerical methods, object reflection, concurrency, creation and serialization
and System properties. Additionally it contains basic enhancements to java.util.Date and a series of utilities dedicated to help with
building methods, such as hashCode, toString and equals.
</p>
<p>
Note that Lang 3.0 (and subsequent versions) use a different package (<em>org.apache.commons.lang3</em>) than the previous versions (<em>org.apache.commons.lang</em>), allowing it to be used at the same time as an earlier version.
</p>
</section>
<!-- ================================================== -->
<section name="Documentation">
<p>
The package descriptions in the <a href="javadocs/api-release/index.html">Javadoc</a> give an overview of the available features
and various <a href="project-reports.html">project reports</a> are provided.
</p>
<p>
The Javadoc API documents are available online:
</p>
<ul>
<<<<<<< HEAD
<li>The <a href="javadocs/api-3.12/index.html">current stable release 3.12</a> [Java 8 and up]</li>
=======
<li>The <a href="javadocs/api-release/index.html">current release</a> [Java 8 and up]</li>
>>>>>>> 2f19010c
<li>The <a href="javadocs/api-2.6/index.html">legacy release 2.6</a> [Java 1.2 and up]</li>
<li>Older releases - see the <a href="changes-report.html">Release History</a> page</li>
</ul>
<p>
The <a href="scm.html">git repository</a> can be
<a href="https://git-wip-us.apache.org/repos/asf?p=commons-lang.git">browsed</a>, or you can browse/contribute via <a href="https://github.com/apache/commons-lang">GitHub</a>.
</p>
</section>
<!-- ================================================== -->
<section name="Release Information">
<p>The latest stable release of Lang is 3.12. You may: </p>
<ul>
<li>Download <a href="https://commons.apache.org/lang/download_lang.cgi">3.12</a></li>
<li>Read the <a href="release-notes/RELEASE-NOTES-3.12.txt">3.12 release notes</a></li>
<li>Examine the <a href="article3_0.html">2.x to 3.0 upgrade notes</a></li>
<li>Compare major versions via the <a href="lang2-lang3-clirr-report.html">Lang2 to Lang3 Clirr report</a></li>
</ul>
<p>
Alternatively you can pull it from the central Maven repositories:
<pre>
&lt;dependency&gt;
  &lt;groupId&gt;org.apache.commons&lt;/groupId&gt;
  &lt;artifactId&gt;commons-lang3&lt;/artifactId&gt;
  &lt;version&gt;3.12&lt;/version&gt;
&lt;/dependency&gt;
</pre>
</p>

<p>
For information on previous releases see the <a href="changes-report.html">Release History</a>, and to download previous releases see the <a href="https://archive.apache.org/dist/commons/lang/">Commons Lang Archive</a>.
</p>
</section>
<!-- ================================================== -->
<section name="Getting Involved">
<p>
The <a href="mail-lists.html">commons developer mailing list</a> is the main channel of communication for contributors. Please remember that the lists are shared between all commons components, so prefix your email by [lang]. </p>
<p>You can also visit the #apache-commons IRC channel on irc.freenode.net or peruse <a href="issue-tracking.html">JIRA</a>. Specific links of interest for JIRA are:</p>
<ul>
<li>Ideas looking for code: <a href="https://issues.apache.org/jira/issues/?jql=project%20%3D%20LANG%20AND%20resolution%20%3D%20Unresolved%20AND%20fixVersion%20%3D%20%22Patch%20Needed%22%20ORDER%20BY%20priority%20DESC">Patch Needed</a></li>
<li>Issues with patches, looking for reviews: <a href="https://issues.apache.org/jira/issues/?jql=fixVersion%20%3D%20%22Review%20Patch%22%20AND%20project%20%3D%20LANG%20AND%20resolution%20%3D%20Unresolved%20ORDER%20BY%20priority%20DESC">Review Patch</a></li>
</ul>
<p>Alternatively you can go through the <em>Needs Work</em> tags in the <a href="taglist.html">TagList report</a>.</p>
<p>If you'd like to offer up pull requests via GitHub rather than applying patches to JIRA, we have a <a href="https://github.com/apache/commons-lang/">GitHub mirror</a>. </p>
</section>
<!-- ================================================== -->
<section name="Support">
<p>
The <a href="mail-lists.html">commons mailing lists</a> act as the main support forum.
The user list is suitable for most library usage queries.
The dev list is intended for the development discussion.
Please remember that the lists are shared between all commons components,
so prefix your email by [lang].
</p>
<p>
Bug reports and enhancements are also welcomed via the <a href="issue-tracking.html">JIRA</a> issue tracker.
Please read the instructions carefully.
</p>
</section>
<!-- ================================================== -->
</body>
</document><|MERGE_RESOLUTION|>--- conflicted
+++ resolved
@@ -50,11 +50,7 @@
 The Javadoc API documents are available online:
 </p>
 <ul>
-<<<<<<< HEAD
-<li>The <a href="javadocs/api-3.12/index.html">current stable release 3.12</a> [Java 8 and up]</li>
-=======
 <li>The <a href="javadocs/api-release/index.html">current release</a> [Java 8 and up]</li>
->>>>>>> 2f19010c
 <li>The <a href="javadocs/api-2.6/index.html">legacy release 2.6</a> [Java 1.2 and up]</li>
 <li>Older releases - see the <a href="changes-report.html">Release History</a> page</li>
 </ul>
